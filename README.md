# Status: WORK IN PROGRESS

This repository is under active development. Interfaces, docs, and configuration keys may change. Follow the RUNBOOK for current install steps.

[Project Status](./STATUS.md)

# Cathedral Orchestrator (Home Assistant Add-on)

Cathedral Orchestrator is a Home Assistant (HA) **Supervisor add-on** that exposes:
- **OpenAI-compatible HTTP endpoints** (`/v1/models`, `/v1/chat/completions`, `/v1/embeddings`) to relay requests to **LM Studio** on your Windows GPU host.
- An **MPC WebSocket server** at `/mcp` for session/config/memory coordination, delegating `tools.*` actions to Home Assistant’s LLM API.

**Embeddings and chat generation are always performed by LM Studio on your GPU**. The orchestrator never embeds locally. Vector storage is handled by **Chroma** using one of two modes:
- **HTTP mode**: the add-on connects to an external Chroma server (recommended; run it on your 5090 or another host).
- **Embedded mode**: the add-on uses an embedded Chroma client that persists under `/data/chroma` inside the add-on.

A **single‑writer switch** (`upserts_enabled`) ensures only one system writes vectors to Chroma (Orchestrator or AnythingLLM).

---

## Contents
- [Architecture](#architecture)
- [Requirements](#requirements)
- [Install in Home Assistant](#install-in-home-assistant)
  - [Option A — Local Add-on (private repo)](#option-a--local-add-on-private-repo)
  - [Option B — Add-on Store Repository (public repos only)](#option-b--add-on-store-repository-public-repos-only)
  - [Configure the add-on](#configure-the-add-on)
  - [Start and validate](#start-and-validate)
- [Set up the Windows 5090 node](#set-up-the-windows-5090-node)
  - [LM Studio (GPU)](#lm-studio-gpu)
  - [Chroma (HTTP server)](#chroma-http-server)
- [AnythingLLM wiring (optional)](#anythingllm-wiring-optional)
- [Modes and recommended choices](#modes-and-recommended-choices)
- [Troubleshooting](#troubleshooting)
- [Security Notes](#security-notes)

---

## Architecture

```
AnythingLLM (Windows)
 ├─ HTTP → HA Orchestrator /v1/*        # OpenAI-compatible relay to LM Studio
 └─ WS  → HA Orchestrator /mcp          # MPC (session/config/memory), tools delegated to HA

Home Assistant Add-on: Cathedral Orchestrator
 ├─ /v1/models | /v1/chat/completions | /v1/embeddings → LM Studio
 ├─ Writes to Chroma (if upserts_enabled: true)
 ├─ WS /mcp (session.*, memory.*, config.*, prompts.*, sampling.*, resources.*, agents.*)
 └─ SQLite sessions at /data/sessions.db (aiosqlite + WAL)

Windows 5090 (GPU)
 ├─ LM Studio (OpenAI-compatible API on http://<5090-IP>:1234/v1)
 └─ Optional: Chroma HTTP server (default :8000)
```

**Key points**
- LM Studio performs all GPU work (chat + embeddings).
- Chroma is CPU-only and stores vectors. Use HTTP mode for best performance, or embedded mode for simplicity.
- Only one system should write vectors to Chroma to prevent duplicates (`upserts_enabled` flag in the add-on).

---

## Requirements

- **Home Assistant OS** with **Supervisor** (Add-ons capability)
- A **Windows 11** machine with a **GPU** (e.g., 5090) running **LM Studio**
- Optional but recommended: a **Chroma HTTP server** (can run on the 5090)

Network:
- HA must reach LM Studio on its base URL (e.g., `http://<5090-IP>:1234`).
- If you use external Chroma, HA must reach `http://<CHROMA-HOST>:8000`.

---

## Install in Home Assistant

> Because this repository is private, the most reliable approach is a **Local Add-on** install (Option A).

### Option A — Local Add-on (private repo)

1. Install either **Studio Code Server** or **Samba Share** add-on in HA (to edit files under `/addons`).  
2. Create a folder on your HA host (case sensitive):
   ```
   /cathedral_orchestrator/
   ```
3. Copy the add-on content from this repository into that folder. The structure must include at minimum:
   ```
   cathedral_orchestrator/
     ├─ config.yaml
     ├─ Dockerfile
     ├─ run.sh
     └─ orchestrator/
         ├─ main.py
         ├─ mpc_server.py
         ├─ toolbridge.py
         ├─ sse.py
         ├─ logging_config.py
         ├─ sessions.py
         └─ vector/
             └─ chroma_client.py
  ```
<<<<<<< HEAD
   The add-on Dockerfile installs runtime Python packages into `/opt/venv` (PEP 668-compliant) on top of `ghcr.io/home-assistant/<arch>-base:3.19`, while reusing system `py3-onnxruntime` bindings via `--system-site-packages` so Chroma’s `onnxruntime` dependency resolves on Alpine/musl builds.
=======
   The add-on Dockerfile installs runtime Python packages into `/opt/venv` (PEP 668-compliant) on top of `ghcr.io/home-assistant/<arch>-base:3.19`.
>>>>>>> 7be8ee47

4. Go to **Settings → Add-ons → Add-on Store**. There should be a **Local add-ons** section showing **Cathedral Orchestrator**.

### Option B — Add-on Store Repository (public repos only)

If the repo is made public, you can add it as a repository:
1. **Settings → Add-ons → Add-on Store → ⋮ → Repositories**
2. Add repository URL:
   ```
   https://github.com/SpardaKnight/cathedral_mpc_server_mvp
   ```
3. Install **Cathedral Orchestrator** from the store.

> For private repos, HA cannot access the code directly from GitHub. Use Option A.

### Configure the add-on

Open the add-on **Configuration** tab and set the options. Minimal working config:

```yaml
lm_hosts: {"primary": "http://<5090-IP>:1234"}  # LM Studio base URL (no /v1)
chroma_mode: "http"                              # "http" or "embedded"
chroma_url: "http://<host>:8000"                 # used only in http mode
chroma_persist_dir: "/data/chroma"               # used only in embedded mode
collection_name: "cathedral"
allowed_domains: ["light","switch","scene"]
temperature: 0.7
top_p: 0.9
upserts_enabled: true                            # orchestrator writes vectors
```

**Single-writer rule**  
If **AnythingLLM** writes vectors directly to Chroma, set `upserts_enabled: false` here to avoid duplicate inserts.

### Start and validate

1. Click **Start** on the add-on.  
2. Check logs for:
   - LM Studio model enumeration success
   - Chroma health (HTTP mode) or embedded init
3. From any LAN machine, verify:
   ```bash
   # Orchestrator health
   curl -s http://<HA-IP>:8001/health | jq

   # LM Studio reachable through relay
   curl -s http://<HA-IP>:8001/v1/models | jq

   # Simple non-stream chat
   curl -s http://<HA-IP>:8001/v1/chat/completions \
     -H "Content-Type: application/json" \
     -d '{"model":"<chat-model-id>","stream":false,"messages":[{"role":"user","content":"ping"}]}'

   # Embeddings (and upsert if enabled)
   curl -s http://<HA-IP>:8001/v1/embeddings \
     -H "Content-Type: application/json" \
     -d '{"model":"<embed-model-id>","input":"hello vector db","metadata":{"workspace_id":"ws_demo","role":"user"}}'
   ```
   If using external Chroma:
   ```bash
   curl -s http://<CHROMA-HOST>:8000/docs | head -n 1
   ```

---

## Set up the Windows 5090 node

### LM Studio (GPU)

1. Install LM Studio and start its local API. Example: `http://<5090-IP>:1234`
2. Load your **chat** model (for `/v1/chat/completions`) and **embedding** model (for `/v1/embeddings`).  
3. Ensure Windows firewall allows inbound connections on the LM Studio port.

### Chroma (HTTP server)

External mode is recommended for larger datasets and clean separation from HA.

PowerShell (Administrator):
```powershell
pip install chromadb
$env:CHROMA_PORT=8000
$env:CHROMA_PATH="D:\ChromaDB"
chroma run --host 0.0.0.0 --port $env:CHROMA_PORT --path $env:CHROMA_PATH
```

Optional Windows firewall (LAN only):
```powershell
New-NetFirewallRule -DisplayName "Chroma 8000" -Direction Inbound -LocalPort 8000 -Protocol TCP -Action Allow
```

Add-on options for external Chroma:
```yaml
chroma_mode: "http"
chroma_url: "http://<5090-IP>:8000"
```

**Embedded mode** (simple start, smaller datasets):
```yaml
chroma_mode: "embedded"
chroma_persist_dir: "/data/chroma"
```

---

## AnythingLLM wiring (optional)

If you are using AnythingLLM alongside the Orchestrator:

- **LLM Provider**: LM Studio — Base `http://<5090-IP>:1234/v1`
- **Embedder**: LM Studio — Base `http://<5090-IP>:1234/v1/embeddings`
- **Vector DB**: Chroma — Endpoint `http://<host>:8000` (5090 or HA)
- **MPC (optional)**: `ws://<HA-IP>:5005/mcp`

**Important:** If A‑LLM writes vectors to Chroma, set the add-on `upserts_enabled: false` so the Orchestrator does not also write.

---

## Modes and recommended choices

| Scenario | Setting | Why |
|---|---|---|
| Production‑like | `chroma_mode: "http"`, `chroma_url: "http://<5090-IP>:8000"` | Best performance; vectors live with your GPU host |
| Simple start | `chroma_mode: "embedded"`, `chroma_persist_dir: "/data/chroma"` | Fewer moving parts; ideal for small to medium data |
| Orchestrator is vector owner | `upserts_enabled: true` | Centralizes memory policy in one place |
| AnythingLLM is vector owner | `upserts_enabled: false` | Keeps RAG fully inside A‑LLM |

---

## Troubleshooting

- **/v1/models fails**: `lm_hosts` must be the **base** of LM Studio (no `/v1`). Confirm Windows firewall rules.
- **SSE stream cuts off**: This build sets streaming `read=None`; if you front HA with a proxy, increase its read timeout.
- **Chroma unreachable**: In HTTP mode use the host LAN IP, not `127.0.0.1`. `/docs` should return 200.
- **Duplicate vectors**: Ensure only one writer. If A‑LLM writes, set `upserts_enabled: false`.
- **Slow replies**: All GPU work is in LM Studio. Verify the selected model and GPU utilization there.

---

## Security Notes

- The add-on uses the Supervisor token (`hassio_api: true`) to talk to HA; do not expose that value.  
- Keep Orchestrator ports (8001, 5005) **LAN‑only**, or protect with an authenticating reverse proxy if you must expose.  
- Keep Chroma LAN‑only. If exposed, front it with a reverse proxy enforcing auth headers/tokens.

---

## Maintainers & Structure

- Add-on root: `cathedral_orchestrator/`
  - `config.yaml`, `Dockerfile`, `run.sh`  
  - `orchestrator/` (`main.py`, `mpc_server.py`, `sessions.py`, `vector/chroma_client.py`, etc.)

**Config source**: HA Supervisor writes `/data/options.json` inside the add-on; runtime changes can be hot‑applied through `POST /api/options`.<|MERGE_RESOLUTION|>--- conflicted
+++ resolved
@@ -100,11 +100,7 @@
          └─ vector/
              └─ chroma_client.py
   ```
-<<<<<<< HEAD
-   The add-on Dockerfile installs runtime Python packages into `/opt/venv` (PEP 668-compliant) on top of `ghcr.io/home-assistant/<arch>-base:3.19`, while reusing system `py3-onnxruntime` bindings via `--system-site-packages` so Chroma’s `onnxruntime` dependency resolves on Alpine/musl builds.
-=======
    The add-on Dockerfile installs runtime Python packages into `/opt/venv` (PEP 668-compliant) on top of `ghcr.io/home-assistant/<arch>-base:3.19`.
->>>>>>> 7be8ee47
 
 4. Go to **Settings → Add-ons → Add-on Store**. There should be a **Local add-ons** section showing **Cathedral Orchestrator**.
 
